<<<<<<< HEAD
=======
# This is a GitHub Actions workflow file to build and deploy to Google Cloud Run
# It triggers on every push to the 'main' branch.

name: Deploy to Cloud Run

on:
  push:
    branches:
      - 'main'

env:
  PROJECT_ID: draft-maker-468923
  GAR_LOCATION: us-west1 # The region of your Artifact Registry
  SERVICE_NAME: draft-maker
  REGION: us-west1 # The region for your Cloud Run service

jobs:
  deploy:
    name: Build and Deploy
    # This grants the necessary permissions for authentication with Google Cloud
    permissions:
      contents: 'read'
      id-token: 'write'

    runs-on: ubuntu-latest
    steps:
      - name: Checkout repository
        uses: actions/checkout@v4

      - name: Authenticate to Google Cloud
        id: auth
        uses: 'google-github-actions/auth@v2'
        with:
          workload_identity_provider: ${{ secrets.GCP_WORKLOAD_IDENTITY_PROVIDER }}
          service_account: ${{ secrets.GCP_SERVICE_ACCOUNT }}

      - name: Set up Cloud SDK
        uses: 'google-github-actions/setup-gcloud@v2'

      - name: Configure Docker
        run: gcloud auth configure-docker ${{ env.GAR_LOCATION }}-docker.pkg.dev

      - name: Build and push Docker image
        run: |
          docker build -f Dockerfile.production -t ${{ env.GAR_LOCATION }}-docker.pkg.dev/${{ env.PROJECT_ID }}/${{ env.SERVICE_NAME }}/image:latest .
          docker push ${{ env.GAR_LOCATION }}-docker.pkg.dev/${{ env.PROJECT_ID }}/${{ env.SERVICE_NAME }}/image:latest

      - name: Deploy to Cloud Run
        id: deploy
        uses: 'google-github-actions/deploy-cloudrun@v2'
        with:
          service: ${{ env.SERVICE_NAME }}
          region: ${{ env.REGION }}
          # Point to the image you just pushed
          image: ${{ env.GAR_LOCATION }}-docker.pkg.dev/${{ env.PROJECT_ID }}/${{ env.SERVICE_NAME }}/image:latest
          # Service account for Cloud Run service
          service_account: draft-maker-identity@${{ env.PROJECT_ID }}.iam.gserviceaccount.com
          # Environment variables
          env_vars: |
            ENVIRONMENT=production
            GCP_PROJECT_ID=${{ env.PROJECT_ID }}
            GCP_REGION=${{ env.REGION }}
            STORAGE_BUCKET_NAME=draft-maker-bucket
            FIRESTORE_DATABASE_ID=(default)
            FIRESTORE_DATABASE_NAME=(default)
            LOG_LEVEL=INFO
            SERVICE_ACCOUNT_OAUTH_2_CLIENT_ID=117616124807389754852
            FIRESTORE_COLLECTION_MBID=mbid_cache
            FIRESTORE_COLLECTION_LOGS=function_logs
            FIRESTORE_COLLECTION_TOKENS=api_tokens
            FIRESTORE_COLLECTION_PROCESSED_FILES=processed_files
            FIRESTORE_COLLECTION_DRAFT_LISTINGS=draft_listings
            EBAY_FULFILLMENT_POLICY_ID=345923687022
            EBAY_PAYMENT_POLICY_ID=345889112022
            EBAY_RETURN_POLICY_ID=345889054022
            EBAY_CATEGORY_ID=176984
            MUSICBRAINZ_USER_AGENT=draftmaker/1.0 ( benjaminabramowitz@gmail.com )
          # Secrets from Secret Manager
          secrets: |
            DISCOGS_CONSUMER_KEY=DISCOGS_CONSUMER_KEY:latest
            DISCOGS_CONSUMER_SECRET=DISCOGS_CONSUMER_SECRET:latest
            EBAY_APP_ID=EBAY_APP_ID:latest
            EBAY_DEV_ID=EBAY_DEV_ID:latest
            EBAY_CERT_ID=EBAY_CERT_ID:latest
            EBAY_CLIENT_SECRET=EBAY_CLIENT_SECRET:latest
            SPOTIFY_CLIENT_ID=SPOTIFY_CLIENT_ID:latest
            SPOTIFY_CLIENT_SECRET=SPOTIFY_CLIENT_SECRET:latest

      - name: Output deployment URL
        run: echo "Successfully deployed to ${{ steps.deploy.outputs.url }}"
>>>>>>> 92b12c51
<|MERGE_RESOLUTION|>--- conflicted
+++ resolved
@@ -1,5 +1,3 @@
-<<<<<<< HEAD
-=======
 # This is a GitHub Actions workflow file to build and deploy to Google Cloud Run
 # It triggers on every push to the 'main' branch.
 
@@ -90,4 +88,3 @@
 
       - name: Output deployment URL
         run: echo "Successfully deployed to ${{ steps.deploy.outputs.url }}"
->>>>>>> 92b12c51
