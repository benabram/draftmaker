<<<<<<< HEAD
# Python
# -------------------------------------------------------------------
# Byte-compiled / optimized / DLL files
__pycache__/
*.py[cod]
*$py.class

# C extensions
*.so

# Distribution / packaging
=======
lib64/
parts/
sdist/
__pycache__/
*.py[cod]
*$py.class
*.so
>>>>>>> 5edda5f7
.Python
build/
develop-eggs/
dist/
downloads/
eggs/
.eggs/
lib/
lib64/
parts/
sdist/
var/
wheels/
pip-wheel-metadata/
share/python-wheels/
*.egg-info/
.installed.cfg
*.egg
MANIFEST
<<<<<<< HEAD

# PyInstaller
#  Usually these files are written by a CI process and not committed to
#  the repository.
*.manifest
*.spec

# Installer logs
pip-log.txt
pip-delete-this-directory.txt

=======
*.env
.env.*
.env.production
.env.staging
*.manifest
*.spec
# Installer logs
pip-log.txt
pip-delete-this-directory.txt
>>>>>>> 5edda5f7
# Unit test / coverage reports
htmlcov/
.tox/
.nox/
.coverage
.coverage.*
.cache
nosetests.xml
coverage.xml
*.cover
.hypothesis/
.pytest_cache/
<<<<<<< HEAD

# Environments
# -------------------------------------------------------------------
.env
=======
>>>>>>> 5edda5f7
.venv
env/
venv/
ENV/
env.bak/
venv.bak/

<<<<<<< HEAD
# Docker
# -------------------------------------------------------------------
=======
>>>>>>> 5edda5f7
# docker-compose.yml
# docker-compose.override.yml

# Docker build context
.dockerignore
docker-compose.local.yml

# Editor & OS specific
# -------------------------------------------------------------------
# VS Code
.vscode/

# MacOS
.DS_Store

# PyCharm
.idea/

# Secrets - Never commit secrets!
# -------------------------------------------------------------------
*.env
secrets.yml
*.pem
*.key<|MERGE_RESOLUTION|>--- conflicted
+++ resolved
@@ -1,24 +1,7 @@
-<<<<<<< HEAD
-# Python
-# -------------------------------------------------------------------
-# Byte-compiled / optimized / DLL files
-__pycache__/
-*.py[cod]
-*$py.class
-
-# C extensions
-*.so
-
-# Distribution / packaging
-=======
-lib64/
-parts/
-sdist/
 __pycache__/
 *.py[cod]
 *$py.class
 *.so
->>>>>>> 5edda5f7
 .Python
 build/
 develop-eggs/
@@ -38,29 +21,13 @@
 .installed.cfg
 *.egg
 MANIFEST
-<<<<<<< HEAD
-
-# PyInstaller
-#  Usually these files are written by a CI process and not committed to
-#  the repository.
-*.manifest
-*.spec
-
-# Installer logs
-pip-log.txt
-pip-delete-this-directory.txt
-
-=======
 *.env
 .env.*
-.env.production
-.env.staging
 *.manifest
 *.spec
 # Installer logs
 pip-log.txt
 pip-delete-this-directory.txt
->>>>>>> 5edda5f7
 # Unit test / coverage reports
 htmlcov/
 .tox/
@@ -73,13 +40,6 @@
 *.cover
 .hypothesis/
 .pytest_cache/
-<<<<<<< HEAD
-
-# Environments
-# -------------------------------------------------------------------
-.env
-=======
->>>>>>> 5edda5f7
 .venv
 env/
 venv/
@@ -87,11 +47,6 @@
 env.bak/
 venv.bak/
 
-<<<<<<< HEAD
-# Docker
-# -------------------------------------------------------------------
-=======
->>>>>>> 5edda5f7
 # docker-compose.yml
 # docker-compose.override.yml
 
@@ -112,7 +67,6 @@
 
 # Secrets - Never commit secrets!
 # -------------------------------------------------------------------
-*.env
 secrets.yml
 *.pem
 *.key